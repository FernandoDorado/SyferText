<<<<<<< HEAD
"""
    Setup file for SyferText.
    Use setup.cfg to configure your project.

=======
  
"""
    Setup file for SyferText.
    Use setup.cfg to configure your project.
>>>>>>> cf4753dd
    This file was generated with PyScaffold 4.0.1.
    PyScaffold helps you to put up the scaffold of your new Python project.
    Learn more under: https://pyscaffold.org/
"""
from setuptools import setup

if __name__ == "__main__":
    try:
        setup(use_scm_version={"version_scheme": "no-guess-dev"})
    except:  # noqa
        print(
            "\n\nAn error occurred while building the project, "
            "please ensure you have the most updated version of setuptools, "
            "setuptools_scm and wheel with:\n"
            "   pip install -U setuptools setuptools_scm wheel\n\n"
        )
        raise<|MERGE_RESOLUTION|>--- conflicted
+++ resolved
@@ -1,14 +1,7 @@
-<<<<<<< HEAD
-"""
-    Setup file for SyferText.
-    Use setup.cfg to configure your project.
-
-=======
   
 """
     Setup file for SyferText.
     Use setup.cfg to configure your project.
->>>>>>> cf4753dd
     This file was generated with PyScaffold 4.0.1.
     PyScaffold helps you to put up the scaffold of your new Python project.
     Learn more under: https://pyscaffold.org/
