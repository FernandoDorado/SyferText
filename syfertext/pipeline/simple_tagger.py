--- conflicted
+++ resolved
@@ -24,7 +24,7 @@
     ):
         """Initialize the SimpleTagger object.
 
-<<<<<<< HEAD
+
         Args:
             attribute (str): The name of the attribute that will hold the tag.
                 this attribute will be accessible through the attribute
@@ -43,26 +43,6 @@
             case_sensitive: (bool, optional): If set to True, then matching
                 token texts to `lookups` will become case sensitive.
                 Defaults to True.
-=======
-           Args:
-               attribute (str): The name of the attribute that will hold the tag.
-                   this attribute will be accessible through the attribute
-                   `._` of Token objects. Example `token_object._.<attribute>
-               lookups (set, list or dict): If of type `list` of `set`, it should contain
-                   the tokens that are to be searched for and tagged in the Doc
-                   object's text. Example: ['the', 'myself', ...]
-                   If of type `dict`, the keys should be the tokens texts to be
-                   tagged, and values should hold a single tag for each such token.
-                   Example: tagging stop words {'the': True, 'myself' : True}.
-               tag (object, optional): If `lookups` is of type `list`, then this
-                   will be the tag assigned to all matched tokens. It will be
-                   ignored if `lookups` if of type `dict`.
-               default_tag: (object, optional): The default tag to be assigned
-                   in case the token text maches no entry in `lookups`.
-               case_sensitive: (bool, optional): If set to True, then matching
-                   token texts to `lookups` will become case sensitive.
-                   Defaults to True.
->>>>>>> 80b7b1b3
         """
 
         self.attribute = attribute
@@ -114,17 +94,11 @@
         Args:
             lookups (set, list or dict): Check out the docstring of `__init__()`.
 
-<<<<<<< HEAD
+
         Returns:
             A transformed version  of `lookup` where all token texts are in 
             lower case.
  
-=======
-           Returns:
-               A transformed version  of `lookup` where all token texts are in
-               lower case.
-
->>>>>>> 80b7b1b3
         """
 
         # Replace dict keys with lower-case versions
