from ..doc import Doc
from ..pointers.doc_pointer import DocPointer
from .pointers import SubPipelinePointer

import syft as sy
from syft.generic.abstract.object import AbstractObject
from syft.workers.base import BaseWorker
from syft.generic.string import String
from syft.generic.pointers.string_pointer import StringPointer
from syft.generic.pointers.object_pointer import ObjectPointer
import syft.serde.msgpack.serde as serde
from syft.serde.msgpack.serde import msgpack_global_state

import pickle

from typing import Union
from typing import List
from typing import Dict
from typing import Tuple


class SubPipeline(AbstractObject):
    """This class defines a subpipeline. A subpipeline
    is an PySyft object that encapsulate one or more
    pipe components that operate on the same worker.

    At initialization of SyferText, a `owner` property 
    is assigned to this class, and holds the PySyft 
    local worker as the default owner.
    """

    def __init__(self,
                 model_name: str,
                 id: Union[str, int] = None,
                 pipes: List[callable] = None):
        """Initializes the object from a list of pipes.

        Initialization from a list of pipes is optional. This is
        only done by the detailer after the SubPipeline object 
        is sent to a remote worker. 
        When the SubPipeline is created on the local worker by
        the Language object, it is not assigned any list of pipe 
        components; the subpipeline is instead created from a 
        template that is loaded using the method `load_template`.

        Args:
            model_name: The name of the language model to which this
                subpipeline belongs
            id: The id of the object. Defaults to `None`. If it is
                `None`, then it will be assigned an automatically
                generated ID value in the parent class.
            pipes (list of callables, optional): The list of pipe
                components.
        """

        # Set the id of the worker that owns the pipeline
        # that contains this subpipeline object.
        # The PySyft local worker is always the one
        # that instantiates subpipelines, so it is
        # the client of all subpipelines.
        self.client_id = self.owner.id

        # Set the name of the language model to which this
        # subpipeline belongs
        self.model_name = model_name
        
        # Create the subpipeline
        self.subpipeline = pipes

        super(SubPipeline, self).__init__(id=id, owner=self.owner)

    def load_states(self) -> None:
        """Calls the `load_state()` method of each pipe object in 
        self.subpipeline.
        """

        for pipe in self.subpipeline:
            pipe.load_state()
            
        
    def load_template(
        self, template: Dict[str, Union[bool, List[str]]], factories: Dict[str, type],
    ):
        """Loads the subpipeline template.


        Args:
            template (dict): This is a dictionary representing
                the subpipeline template. Here is an example of
                how a template looks like: 
                {'remote': True, 'names': ['tokenizer', 'tagger']}
            factories (dict): This is a dictionary that contains 
                a mapping between a pipe name and the class that
                is used to create the object representing the pipe.
        """

        # set the pipe names property
        self.pipe_names = template["names"]

        # Create the subpipeline property
        self.subpipeline = [
            factories[name](model_name=self.model_name, owner = self.owner) for name in template["names"]
        ]

    def send(self, location: BaseWorker):
        """Sends this object to the worker specified by 'location'. 

        Args:
            location (BaseWorker): The BaseWorker object to which the object is 
                to be sent. Note that this is never actually the BaseWorker but instead
                a class which inherits the BaseWorker abstraction.

            Returns:
                (SubPipelinePointer): A pointer to this object.
        """

        ptr = self.owner.send(self, location)

        return ptr

    def __call__(
        self, input: Union[str, String, Doc] = None, input_id: Union[str, int] = None
    ) -> Union[int, str, Doc]:
        """Execute the subpipeline.

        only one of `input` and `input_id` could be specified,
        not both.

        Args:
            input (str, String, Doc): The input on which the 
                subpipeline operates. It could be either the text 
                or it could be the Doc to modify.
            input_id (str, int): The ID of the input on which 
                the subpipeline components operate.

        Returns:
            (int, str, Doc): Either the modified Doc object,
                or the ID of that Doc object (str or int).
        """

        # Either the `input` or the `input_id` should be specified, they can
        # be neither  both None nor both specified at the same time
        #
        assert (
            input is not None or input_id is not None
        ), "Arguments `input` and `input_id` cannot be both None"

        assert (
            input is None or input_id is None
        ), "Arguments `input` and `input_id` cannot be both specified"

        # If `input` is not specified, then get the input using its ID
        if input is None:
            input = self.owner.get_obj(input_id)

        # Execute the first pipe in the subpipeline
        doc = self.subpipeline[0](input)

        # set the owner of the Doc object to this SupPipeline's owner
        doc.owner = self.owner

        # Assign the doc object the worker it will serve if
        # it is at a remote location. When working locally `doc.client_id`
        # will be the id of `doc.owner`. But when the doc is at remote site,
        # `doc.client_id` would be different from the id of `doc.owner`.
        # `doc.client_id` would be the id of the worker where the pointer of
        # this doc resides.
        doc.client_id = self.client_id

        # Execute the  rest of pipes in the subpipeline
        for pipe in self.subpipeline[1:]:
            doc = pipe(doc)

        # If the Language object using this subpipeline
        # is located on a different worker, then
        # return the id of the Doc object, not the Doc
        # object itself. This id will be used by the
        # Language object to create a DocPointer object
        if self.client_id != self.owner.id:

            # Register the Doc in the current worker's
            # object store
            self.owner.register_obj(obj=doc)

            # Return the Doc's ID
            return doc.id

        # Otherwise, the `doc_or_id` variable is a Doc
        # object
        return doc

    @staticmethod
    def create_pointer(
        subpipeline: "SubPipeline",
        owner: BaseWorker,
        location: BaseWorker,
        id_at_location: Union[str, int],
        register: bool = True,
        ptr_id: Union[str, int] = None,
        garbage_collect_data: bool = True,
    ) -> SubPipelinePointer:
        """Creates a SupPipelinePointer object that points to a given
        SupPipeline object.

        Args:
            subpipeline (SubPipeline): The SubPipeline object to which
                the pointer refers.
            location (BaseWorker): The worker on which the SubPipeline
                object pointed to by this object is located.
            id_at_location (str, int): The PySyft ID of the SubPipeline
                object referenced by this pointer.
            owner (BaseWorker): The worker that owns this pointer 
                object.
            register (bool): Whether to register the pointer object 
                in the object store or not. (it is required by the 
                the BaseWorker's object send() method in PySyft, but
                not used for the moment in this method).
            ptr_id (str, int): The ID of the pointer object.
            garbage_collect_data (bool): Activate garbage collection or not.
        
        Returns:
            A SubPipelinePointer object pointing to `subpipeline`.
        """

        # Create the pointer object
        subpipeline_pointer = SubPipelinePointer(
            location=location,
            id_at_location=id_at_location,
            owner=owner,
            id=ptr_id,
            garbage_collect_data=garbage_collect_data,
        )

        return subpipeline_pointer

    @staticmethod
    def simplify(worker: BaseWorker, subpipeline: "SubPipeline") -> Tuple[object]:
        """Simplifies a SubPipeline object. 

        This requires simplifying each underlying pipe
        component.

        Args:
            worker (BaseWorker): The worker on which the
                simplify operation is carried out.
            subpipeline (SupPipeline): the SubPipeline object
                to simplify.

        Returns:
            (tuple): The simplified SubPipeline object.
        
        """

        # Simplify the attributes and pipe components
        id_simple = serde._simplify(worker, subpipeline.id)
        client_id_simple = serde._simplify(worker, subpipeline.client_id)
        model_name_simple = serde._simplify(worker, subpipeline.model_name)        
        pipe_names_simple = serde._simplify(worker, subpipeline.pipe_names)

        # A list to store the simplified pipes
        pipes_simple = []

        # Simplify each pipe
        for pipe in subpipeline.subpipeline:
            pipes_simple.append((pipe.proto_id, pipe.simplify(worker, pipe)))

        return (id_simple, client_id_simple, model_name_simple, pipe_names_simple, pipes_simple)

    @staticmethod
    def detail(worker: BaseWorker, simple_obj: tuple) -> "SubPipeline":
        """Takes a simplified SubPipeline object, details it along with
        every pipe included in it and returns a SubPipeline object.

        Args:
            worker (BaseWorker): The worker on which the
                detail operation is carried out.

        Returns:
            (SubPipeline): The SubPipeline object.
        """

        # Unpack the simplified object
        id_simple, client_id_simple, model_name_simple, pipe_names_simple, pipes_simple = simple_obj

        # Detail the client ID and the pipe names
        id = serde._detail(worker, id_simple)
        client_id = serde._detail(worker, client_id_simple)
        model_name = serde._detail(worker, model_name_simple)        
        pipe_names = serde._detail(worker, pipe_names_simple)

        # Initialize a list of pipes
        pipes = []

        # Detail the pipes with the help of PySyft serde module
        for pipe_simple in pipes_simple:

            # Get the proto id of the pipe
            proto_id, pipe_simple = pipe_simple

            # Detail the simple_pipe to retriev the pipe object
<<<<<<< HEAD
            pipe = serde.detailers[proto_id](worker, pipe_simple)
=======
            pipe = msgpack_global_state.detailers[proto_id](worker, simple_pipe)
>>>>>>> 1fab4fb0

            pipes.append(pipe)

        # Create the subpipeline object and set the client ID
        subpipeline = SubPipeline(id=id,
                                  model_name = model_name,
                                  pipes=pipes)

        # Set some key properties
        subpipeline.client_id = client_id
        subpipeline.owner = worker
        subpipeline.pipe_names = pipe_names

        return subpipeline

    def __repr__(self):

        # Create a list of pipe names included in the subpipeline
        pipe_names = "[" + " > ".join(self.pipe_names) + "]"

        return self.__class__.__name__ + pipe_names<|MERGE_RESOLUTION|>--- conflicted
+++ resolved
@@ -298,11 +298,9 @@
             proto_id, pipe_simple = pipe_simple
 
             # Detail the simple_pipe to retriev the pipe object
-<<<<<<< HEAD
-            pipe = serde.detailers[proto_id](worker, pipe_simple)
-=======
+
             pipe = msgpack_global_state.detailers[proto_id](worker, simple_pipe)
->>>>>>> 1fab4fb0
+
 
             pipes.append(pipe)
 
