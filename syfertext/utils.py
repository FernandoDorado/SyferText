--- conflicted
+++ resolved
@@ -5,12 +5,12 @@
 import urllib.request as request
 from tqdm import tqdm
 from pathlib import Path
-<<<<<<< HEAD
+
 from typing import Pattern, Match, Tuple
-=======
+
 import tempfile
 import shutil
->>>>>>> 82dea5ec
+
 
 # Files to download for each language model
 # TODO: Downloading language models should be handled
@@ -131,9 +131,9 @@
                 else:
                     # Downloading the file finished
                     break
-<<<<<<< HEAD
+    prog_bar.close()
+    return tmp_model_path
 
-    prog_bar.close()
 
 # Following 3 Functions for compiling prefix, suffix and infix regex are
 # from Spacy  https://github.com/explosion/spaCy/blob/master/spacy/util.py.
@@ -179,7 +179,5 @@
 
     expression = "|".join([piece for piece in entries if piece.strip()])
     return re.compile(expression)
-=======
-    prog_bar.close()
-    return tmp_model_path
->>>>>>> 82dea5ec
+
+    
