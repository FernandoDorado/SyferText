import syft
from syft.serde.msgpack.serde import msgpack_global_state
from syft.workers.base import BaseWorker
import torch

# Get a torch hook
HOOK = syft.TorchHook(torch)

# Set the local worker
LOCAL_WORKER = HOOK.local_worker

from .language import Language
from .pipeline import SubPipeline
<<<<<<< HEAD
from .pipeline import SimpleTagger
from .state import State
from .pointers.state_pointer import StatePointer

from typing import Set

import logging
import os
=======

import syft

from syft.workers.base import BaseWorker
import torch

from typing import Set

>>>>>>> cd051721



def load(
    model_name, owner: BaseWorker, id: int = None, tags: Set[str] = None, description: str = None
):
    """Loads the specified language model `model_name` and returns a Language object.

    Args:
        model_name (str): The name of the language model.
        owner (BaseWorker): The worker that should own the Language object.
        id (int): The Identifier of the Language object in the worker's object registery.
        tags (set): A set of str that help search for the Language object across workers.
        description (str): A str that describes the Language object.


    Returns:
        a an object of the Language class, representing the requested language model.
    """

    # Instantiate a Language object
    nlp = Language(model_name,
                   id=id,
                   owner=owner,
                   tags=tags,
                   description=description)

    return nlp

def create(
    model_name, owner: BaseWorker, id: int = None, tags: Set[str] = None, description: str = None
):
    """Creates a new Language object. This function is used when a new language model
    is constructed from local files.

<<<<<<< HEAD
    Args:
        model_name (str): The name of the language model to create.
        owner (BaseWorker): The worker that should own the Language object.
        id (int): The Identifier of the Language object in the worker's object store.
        tags (set): A set of str that help search for the Language model across workers.
        description (str): A str that describes the Language object.


    Returns:
        a an object of the Language class, representing the created language model.
    """

    #TODO: The create method should first search over pygrid to make sure no other
    #      model has the same name

    # Instantiate a Language object
    nlp = Language(model_name = model_name,
                   id=id,
                   owner=owner,
                   tags=tags,
                   description=description)

    return nlp
    
def register_to_serde(class_type: type):
    """Adds a class `class_type` to the `serde` module of PySyft.

    This is important to enable SyferText types to be sent to remote workers.

    Args:
        class_type (type): The class to register to PySyfts' serde module.
            This enables serde to serialize and deserialize objects of that class.

    Returns:
        (int): The proto ID it is registered with
    """

    # Get the maximum integer index of detailers and add 1 to it
    # to create a new index that does not exist yet
    proto_id = max(list(msgpack_global_state.detailers.keys())) + 1

    # Add the simplifier
    msgpack_global_state.detailers[proto_id] = class_type.detail

    # Add the simplifier
    msgpack_global_state.simplifiers[class_type] = (proto_id, class_type.simplify)

    return proto_id


# Register some types to serde
SubPipeline.proto_id = register_to_serde(SubPipeline)
Tokenizer.proto_id = register_to_serde(Tokenizer)
SimpleTagger.proto_id = register_to_serde(SimpleTagger)
State.proto_id = register_to_serde(State)
StatePointer.proto_id = register_to_serde(StatePointer)

=======
>>>>>>> cd051721
# Set the default owners of some classes
SubPipeline.owner = LOCAL_WORKER<|MERGE_RESOLUTION|>--- conflicted
+++ resolved
@@ -11,26 +11,7 @@
 
 from .language import Language
 from .pipeline import SubPipeline
-<<<<<<< HEAD
-from .pipeline import SimpleTagger
-from .state import State
-from .pointers.state_pointer import StatePointer
-
 from typing import Set
-
-import logging
-import os
-=======
-
-import syft
-
-from syft.workers.base import BaseWorker
-import torch
-
-from typing import Set
-
->>>>>>> cd051721
-
 
 
 def load(
@@ -65,7 +46,7 @@
     """Creates a new Language object. This function is used when a new language model
     is constructed from local files.
 
-<<<<<<< HEAD
+
     Args:
         model_name (str): The name of the language model to create.
         owner (BaseWorker): The worker that should own the Language object.
@@ -89,41 +70,7 @@
                    description=description)
 
     return nlp
-    
-def register_to_serde(class_type: type):
-    """Adds a class `class_type` to the `serde` module of PySyft.
-
-    This is important to enable SyferText types to be sent to remote workers.
-
-    Args:
-        class_type (type): The class to register to PySyfts' serde module.
-            This enables serde to serialize and deserialize objects of that class.
-
-    Returns:
-        (int): The proto ID it is registered with
-    """
-
-    # Get the maximum integer index of detailers and add 1 to it
-    # to create a new index that does not exist yet
-    proto_id = max(list(msgpack_global_state.detailers.keys())) + 1
-
-    # Add the simplifier
-    msgpack_global_state.detailers[proto_id] = class_type.detail
-
-    # Add the simplifier
-    msgpack_global_state.simplifiers[class_type] = (proto_id, class_type.simplify)
-
-    return proto_id
 
 
-# Register some types to serde
-SubPipeline.proto_id = register_to_serde(SubPipeline)
-Tokenizer.proto_id = register_to_serde(Tokenizer)
-SimpleTagger.proto_id = register_to_serde(SimpleTagger)
-State.proto_id = register_to_serde(State)
-StatePointer.proto_id = register_to_serde(StatePointer)
-
-=======
->>>>>>> cd051721
 # Set the default owners of some classes
 SubPipeline.owner = LOCAL_WORKER